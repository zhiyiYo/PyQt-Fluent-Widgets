--- conflicted
+++ resolved
@@ -5,15 +5,9 @@
     long_description = f.read()
 
 setuptools.setup(
-<<<<<<< HEAD
     name="PySide6-Fluent-Widgets",
-    version="0.0.7",
+    version="0.0.8",
     keywords="pyside6 fluent widgets",
-=======
-    name="PyQt-Fluent-Widgets",
-    version="0.2.7",
-    keywords="pyqt fluent widgets",
->>>>>>> 5aa049ee
     author="zhiyiYo",
     author_email="shokokawaii@outlook.com",
     description="A fluent design widgets library based on PySide6",
