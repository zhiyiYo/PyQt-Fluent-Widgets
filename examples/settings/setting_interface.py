# coding:utf-8
from config import cfg, HELP_URL, FEEDBACK_URL, AUTHOR, VERSION, YEAR
from qfluentwidgets import (SettingCardGroup, SwitchSettingCard, FolderListSettingCard,
                            OptionsSettingCard, RangeSettingCard, PushSettingCard,
                            ColorSettingCard, HyperlinkCard, PrimaryPushSettingCard, ScrollArea,
                            ComboBoxSettingCard, ExpandLayout, setStyleSheet, ToastToolTip)
from qfluentwidgets import FluentIconFactory as FIF
<<<<<<< HEAD
from PySide6.QtCore import Qt, Signal, QUrl
from PySide6.QtGui import QDesktopServices
from PySide6.QtWidgets import QWidget, QLabel, QFontDialog, QFileDialog
=======
from PyQt5.QtCore import Qt, pyqtSignal, QUrl, QStandardPaths
from PyQt5.QtGui import QDesktopServices
from PyQt5.QtWidgets import QWidget, QLabel, QFontDialog, QFileDialog
>>>>>>> 882810b9


class SettingInterface(ScrollArea):
    """ Setting interface """

    checkUpdateSig = Signal()
    musicFoldersChanged = Signal(list)
    acrylicEnableChanged = Signal(bool)
    downloadFolderChanged = Signal(str)
    minimizeToTrayChanged = Signal(bool)

    def __init__(self, parent=None):
        super().__init__(parent=parent)
        self.scrollWidget = QWidget()
        self.expandLayout = ExpandLayout(self.scrollWidget)

        # setting label
        self.settingLabel = QLabel(self.tr("Settings"), self)

        # music folders
        self.musicInThisPCGroup = SettingCardGroup(
            self.tr("Music on this PC"), self.scrollWidget)
        self.musicFolderCard = FolderListSettingCard(
            cfg.musicFolders,
            self.tr("Local music library"),
            directory=QStandardPaths.writableLocation(QStandardPaths.MusicLocation),
            parent=self.musicInThisPCGroup
        )
        self.downloadFolderCard = PushSettingCard(
            self.tr('Choose folder'),
            FIF.path(FIF.DOWNLOAD),
            self.tr("Download directory"),
            cfg.get(cfg.downloadFolder),
            self.musicInThisPCGroup
        )

        # personalization
        self.personalGroup = SettingCardGroup(self.tr('Personalization'), self.scrollWidget)
        self.enableAcrylicCard = SwitchSettingCard(
            FIF.path(FIF.TRANSPARENT),
            self.tr("Use Acrylic effect"),
            self.tr("Acrylic effect has better visual experience, but it may cause the window to become stuck"),
            configItem=cfg.enableAcrylicBackground,
            parent=self.personalGroup
        )
        self.themeCard = OptionsSettingCard(
            cfg.themeMode,
            FIF.path(FIF.BRUSH),
            self.tr('Application theme'),
            self.tr("Change the appearance of your application"),
            texts=[
                self.tr('Light'), self.tr('Dark'),
                self.tr('Use system setting')
            ],
            parent=self.personalGroup
        )
        self.zoomCard = OptionsSettingCard(
            cfg.dpiScale,
            FIF.path(FIF.ZOOM),
            self.tr("Interface zoom"),
            self.tr("Change the size of widgets and fonts"),
            texts=[
                "100%", "125%", "150%", "175%", "200%",
                self.tr("Use system setting")
            ],
            parent=self.personalGroup
        )
        self.languageCard = ComboBoxSettingCard(
            cfg.language,
            FIF.path(FIF.LANGUAGE),
            self.tr('Language'),
            self.tr('Set your preferred language for UI'),
            texts=['简体中文', '繁體中文', 'English', self.tr('Use system setting')],
            parent=self.personalGroup
        )

        # online music
        self.onlineMusicGroup = SettingCardGroup(self.tr('Online Music'), self.scrollWidget)
        self.onlinePageSizeCard = RangeSettingCard(
            cfg.onlinePageSize,
            FIF.path(FIF.SEARCH),
            self.tr("Number of online music displayed on each page"),
            parent=self.onlineMusicGroup
        )
        self.onlineMusicQualityCard = OptionsSettingCard(
            cfg.onlineSongQuality,
            FIF.path(FIF.MUSIC),
            self.tr('Online music quality'),
            texts=[
                self.tr('Standard quality'), self.tr('High quality'),
                self.tr('Super quality'), self.tr('Lossless quality')
            ],
            parent=self.onlineMusicGroup
        )
        self.onlineMvQualityCard = OptionsSettingCard(
            cfg.onlineMvQuality,
            FIF.path(FIF.VIDEO),
            self.tr('Online MV quality'),
            texts=[
                self.tr('Full HD'), self.tr('HD'),
                self.tr('SD'), self.tr('LD')
            ],
            parent=self.onlineMusicGroup
        )

        # desktop lyric
        self.deskLyricGroup = SettingCardGroup(self.tr('Desktop Lyric'), self.scrollWidget)
        self.deskLyricFontCard = PushSettingCard(
            self.tr('Choose font'),
            FIF.path(FIF.FONT),
            self.tr('Font'),
            parent=self.deskLyricGroup
        )
        self.deskLyricHighlightColorCard = ColorSettingCard(
            cfg.deskLyricHighlightColor,
            FIF.path(FIF.PALETTE),
            self.tr('Foreground color'),
            parent=self.deskLyricGroup
        )
        self.deskLyricStrokeColorCard = ColorSettingCard(
            cfg.deskLyricStrokeColor,
            FIF.path(FIF.PENCIL_INK),
            self.tr('Stroke color'),
            parent=self.deskLyricGroup
        )
        self.deskLyricStrokeSizeCard = RangeSettingCard(
            cfg.deskLyricStrokeSize,
            FIF.path(FIF.FLUORESCENT_PEN),
            self.tr('Stroke size'),
            parent=self.deskLyricGroup
        )
        self.deskLyricAlignmentCard = OptionsSettingCard(
            cfg.deskLyricAlignment,
            FIF.path(FIF.ALIGNMENT),
            self.tr('Alignment'),
            texts=[
                self.tr('Center aligned'), self.tr('Left aligned'),
                self.tr('Right aligned')
            ],
            parent=self.deskLyricGroup
        )

        # main panel
        self.mainPanelGroup = SettingCardGroup(self.tr('Main Panel'), self.scrollWidget)
        self.minimizeToTrayCard = SwitchSettingCard(
            FIF.path(FIF.MINIMIZE),
            self.tr('Minimize to tray after closing'),
            self.tr('PyQt-Fluent-Widgets will continue to run in the background'),
            configItem=cfg.minimizeToTray,
            parent=self.mainPanelGroup
        )

        # update software
        self.updateSoftwareGroup = SettingCardGroup(self.tr("Software update"), self.scrollWidget)
        self.updateOnStartUpCard = SwitchSettingCard(
            FIF.path(FIF.UPDATE),
            self.tr('Check for updates when the application starts'),
            self.tr('The new version will be more stable and have more features'),
            configItem=cfg.checkUpdateAtStartUp,
            parent=self.updateSoftwareGroup
        )

        # application
        self.aboutGroup = SettingCardGroup(self.tr('About'), self.scrollWidget)
        self.helpCard = HyperlinkCard(
            HELP_URL,
            self.tr('Open help page'),
            FIF.path(FIF.HELP),
            self.tr('Help'),
            self.tr('Discover new features and learn useful tips about PyQt-Fluent-Widgets'),
            self.aboutGroup
        )
        self.feedbackCard = PrimaryPushSettingCard(
            self.tr('Provide feedback'),
            FIF.path(FIF.FEEDBACK),
            self.tr('Provide feedback'),
            self.tr('Help us improve PyQt-Fluent-Widgets by providing feedback'),
            self.aboutGroup
        )
        self.aboutCard = PrimaryPushSettingCard(
            self.tr('Check update'),
            FIF.path(FIF.INFO),
            self.tr('About'),
            '© ' + self.tr('Copyright') + f" {YEAR}, {AUTHOR}. " +
            self.tr('Version') + f" {VERSION[1:]}",
            self.aboutGroup
        )

        self.__initWidget()

    def __initWidget(self):
        self.resize(1000, 800)
        self.setHorizontalScrollBarPolicy(Qt.ScrollBarAlwaysOff)
        self.setViewportMargins(0, 120, 0, 20)
        self.setWidget(self.scrollWidget)
        self.setWidgetResizable(True)

        # initialize style sheet
        self.scrollWidget.setObjectName('scrollWidget')
        self.settingLabel.setObjectName('settingLabel')
        setStyleSheet(self, 'setting_interface')

        # initialize layout
        self.__initLayout()
        self.__connectSignalToSlot()

    def __initLayout(self):
        self.settingLabel.move(60, 63)

        # add cards to group
        self.musicInThisPCGroup.addSettingCard(self.musicFolderCard)
        self.musicInThisPCGroup.addSettingCard(self.downloadFolderCard)

        self.personalGroup.addSettingCard(self.enableAcrylicCard)
        self.personalGroup.addSettingCard(self.themeCard)
        self.personalGroup.addSettingCard(self.zoomCard)
        self.personalGroup.addSettingCard(self.languageCard)

        self.onlineMusicGroup.addSettingCard(self.onlinePageSizeCard)
        self.onlineMusicGroup.addSettingCard(self.onlineMusicQualityCard)
        self.onlineMusicGroup.addSettingCard(self.onlineMvQualityCard)

        self.deskLyricGroup.addSettingCard(self.deskLyricFontCard)
        self.deskLyricGroup.addSettingCard(self.deskLyricHighlightColorCard)
        self.deskLyricGroup.addSettingCard(self.deskLyricStrokeColorCard)
        self.deskLyricGroup.addSettingCard(self.deskLyricStrokeSizeCard)
        self.deskLyricGroup.addSettingCard(self.deskLyricAlignmentCard)

        self.updateSoftwareGroup.addSettingCard(self.updateOnStartUpCard)

        self.mainPanelGroup.addSettingCard(self.minimizeToTrayCard)

        self.aboutGroup.addSettingCard(self.helpCard)
        self.aboutGroup.addSettingCard(self.feedbackCard)
        self.aboutGroup.addSettingCard(self.aboutCard)

        # add setting card group to layout
        self.expandLayout.setSpacing(28)
        self.expandLayout.setContentsMargins(60, 10, 60, 0)
        self.expandLayout.addWidget(self.musicInThisPCGroup)
        self.expandLayout.addWidget(self.personalGroup)
        self.expandLayout.addWidget(self.onlineMusicGroup)
        self.expandLayout.addWidget(self.deskLyricGroup)
        self.expandLayout.addWidget(self.mainPanelGroup)
        self.expandLayout.addWidget(self.updateSoftwareGroup)
        self.expandLayout.addWidget(self.aboutGroup)

    def __showRestartTooltip(self):
        """ show restart tooltip """
        w = ToastToolTip(
            self.tr('Configuration updated successfully'),
            self.tr('Configuration takes effect after restart'),
            'info',
            self.window()
        )
        w.show()

    def __onDeskLyricFontCardClicked(self):
        """ desktop lyric font button clicked slot """
        isOk, font = QFontDialog.getFont(
            cfg.desktopLyricFont, self.window(), self.tr("Choose font"))
        if isOk:
            cfg.desktopLyricFont = font

    def __onDownloadFolderCardClicked(self):
        """ download folder card clicked slot """
        folder = QFileDialog.getExistingDirectory(
            self, self.tr("Choose folder"), "./")
        if not folder or cfg.get(cfg.downloadFolder) == folder:
            return

        cfg.set(cfg.downloadFolder, folder)
        self.downloadFolderCard.setContent(folder)

    def __connectSignalToSlot(self):
        """ connect signal to slot """
        cfg.appRestartSig.connect(self.__showRestartTooltip)

        # music in the pc
        self.musicFolderCard.folderChanged.connect(
            self.musicFoldersChanged)
        self.downloadFolderCard.clicked.connect(
            self.__onDownloadFolderCardClicked)

        # personalization
        self.enableAcrylicCard.checkedChanged.connect(
            self.acrylicEnableChanged)

        # playing interface
        self.deskLyricFontCard.clicked.connect(self.__onDeskLyricFontCardClicked)

        # main panel
        self.minimizeToTrayCard.checkedChanged.connect(
            self.minimizeToTrayChanged)

        # about
        self.aboutCard.clicked.connect(self.checkUpdateSig)
        self.feedbackCard.clicked.connect(
            lambda: QDesktopServices.openUrl(QUrl(FEEDBACK_URL)))<|MERGE_RESOLUTION|>--- conflicted
+++ resolved
@@ -5,15 +5,9 @@
                             ColorSettingCard, HyperlinkCard, PrimaryPushSettingCard, ScrollArea,
                             ComboBoxSettingCard, ExpandLayout, setStyleSheet, ToastToolTip)
 from qfluentwidgets import FluentIconFactory as FIF
-<<<<<<< HEAD
-from PySide6.QtCore import Qt, Signal, QUrl
+from PySide6.QtCore import Qt, Signal, QUrl, QStandardPaths
 from PySide6.QtGui import QDesktopServices
 from PySide6.QtWidgets import QWidget, QLabel, QFontDialog, QFileDialog
-=======
-from PyQt5.QtCore import Qt, pyqtSignal, QUrl, QStandardPaths
-from PyQt5.QtGui import QDesktopServices
-from PyQt5.QtWidgets import QWidget, QLabel, QFontDialog, QFileDialog
->>>>>>> 882810b9
 
 
 class SettingInterface(ScrollArea):
