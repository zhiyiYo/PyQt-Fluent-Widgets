# coding:utf-8
<<<<<<< HEAD
from PySide6.QtCore import QPoint, QRect, QRectF, QSize, Qt
from PySide6.QtGui import QIcon, QIconEngine, QImage, QPainter, QPixmap
from PySide6.QtSvg import QSvgRenderer
=======
from PyQt5.QtCore import QPoint, QRect, QRectF, Qt
from PyQt5.QtGui import QIcon, QIconEngine, QImage, QPainter, QPixmap
from PyQt5.QtSvg import QSvgRenderer
>>>>>>> 58c591cc

from .config import qconfig


class IconEngine(QIconEngine):
    """ Icon engine """

    def __init__(self, iconPath):
        self.iconPath = iconPath
        super().__init__()

    def paint(self, painter, rect, mode, state):
        painter.setRenderHints(QPainter.Antialiasing |
                               QPainter.SmoothPixmapTransform)
        if not self.iconPath.lower().endswith('svg'):
            painter.drawImage(rect, QImage(self.iconPath))
        else:
            drawSvgIcon(self.iconPath, painter, rect)

    def pixmap(self, size, mode, state):
        pixmap = QPixmap(size)
        pixmap.fill(Qt.transparent)
        self.paint(QPainter(pixmap), QRect(QPoint(0, 0), size), mode, state)
        return pixmap


class Icon(QIcon):

    def __init__(self, iconPath):
        self.iconPath = iconPath
        super().__init__(IconEngine(iconPath))


class MenuIconEngine(QIconEngine):

    def __init__(self, icon):
        super().__init__()
        self.icon = icon

    def paint(self, painter, rect, mode, state):
        self.icon.paint(painter, rect, Qt.AlignHCenter, QIcon.Normal, state)


def getIconColor():
    """ get the color of icon based on theme """
    return "white" if qconfig.theme == 'dark' else 'black'


def drawSvgIcon(iconPath, painter, rect):
    """ draw svg icon

    Parameters
    ----------
    iconPath: str
        the path of svg icon

    painter: QPainter
        painter

    rect: QRect | QRectF
        the rect to render icon
    """
    renderer = QSvgRenderer(iconPath)
    renderer.render(painter, QRectF(rect))


class FluentIconFactory:
    """ Fluent icon factory """

    WEB = "Web"
    CUT = "Cut"
    ADD = "Add"
    COPY = "Copy"
    LINK = "Link"
    HELP = "Help"
    FONT = "Font"
    INFO = "Info"
    ZOOM = "Zoom"
    CLOSE = "Close"
    MOVIE = "Movie"
    BRUSH = "Brush"
    MUSIC = "Music"
    VIDEO = "Video"
    EMBED = "Embed"
    PASTE = "Paste"
    CANCEL = "Cancel"
    FOLDER = "Folder"
    SEARCH = "Search"
    UPDATE = "Update"
    SETTING = "Setting"
    PALETTE = "Palette"
    FEEDBACK = "Feedback"
    MINIMIZE = "Minimize"
    LANGUAGE = "Language"
    DOWNLOAD = "Download"
    QUESTION = "Question"
    ALIGNMENT = "Alignment"
    PENCIL_INK = "PencilInk"
    FOLDER_ADD = "FolderAdd"
    ARROW_DOWN = "ChevronDown"
    TRANSPARENT = "Transparent"
    MUSIC_FOLDER = "MusicFolder"
    CHEVRON_RIGHT = "ChevronRight"
    BACKGROUND_FILL = "BackgroundColor"
    FLUORESCENT_PEN = "FluorescentPen"

    @staticmethod
    def path(iconType):
        """ get the path of icon """
        return f':/qfluentwidgets/images/icons/{iconType}_{getIconColor()}.svg'

    @classmethod
    def icon(cls, iconType):
        """ create an fluent icon """
        return QIcon(cls.path(iconType))

    @classmethod
    def render(cls, iconType, painter, rect):
        """ draw svg icon

        Parameters
        ----------
        iconType: str
            fluent icon type

        painter: QPainter
            painter

        rect: QRect | QRectF
            the rect to render icon
        """
        drawSvgIcon(cls.path(iconType), painter, rect)<|MERGE_RESOLUTION|>--- conflicted
+++ resolved
@@ -1,13 +1,7 @@
 # coding:utf-8
-<<<<<<< HEAD
-from PySide6.QtCore import QPoint, QRect, QRectF, QSize, Qt
+from PySide6.QtCore import QPoint, QRect, QRectF, Qt
 from PySide6.QtGui import QIcon, QIconEngine, QImage, QPainter, QPixmap
 from PySide6.QtSvg import QSvgRenderer
-=======
-from PyQt5.QtCore import QPoint, QRect, QRectF, Qt
-from PyQt5.QtGui import QIcon, QIconEngine, QImage, QPainter, QPixmap
-from PyQt5.QtSvg import QSvgRenderer
->>>>>>> 58c591cc
 
 from .config import qconfig
 
