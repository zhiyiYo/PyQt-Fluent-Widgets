--- conflicted
+++ resolved
@@ -3,15 +3,9 @@
 from enum import Enum
 from math import cos, pi
 
-<<<<<<< HEAD
 from PySide6.QtCore import QDateTime, Qt, QTimer, QPoint
 from PySide6.QtGui import QWheelEvent
 from PySide6.QtWidgets import QApplication, QScrollArea
-=======
-from PyQt5.QtCore import QDateTime, Qt, QTimer, QPoint
-from PyQt5.QtGui import QWheelEvent
-from PyQt5.QtWidgets import QApplication, QScrollArea
->>>>>>> 882810b9
 
 
 class SmoothScroll:
@@ -91,17 +85,10 @@
 
         # construct wheel event
         if self.orient == Qt.Vertical:
-<<<<<<< HEAD
             pixelDelta = QPoint(round(totalDelta), 0)
             bar = self.widget.verticalScrollBar()
         else:
             pixelDelta = QPoint(0, round(totalDelta))
-=======
-            p = QPoint(0, round(totalDelta))
-            bar = self.widget.verticalScrollBar()
-        else:
-            p = QPoint(round(totalDelta), 0)
->>>>>>> 882810b9
             bar = self.widget.horizontalScrollBar()
 
         e = QWheelEvent(
