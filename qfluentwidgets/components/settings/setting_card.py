--- conflicted
+++ resolved
@@ -1,23 +1,15 @@
 # coding:utf-8
-<<<<<<< HEAD
 from PyQt6.QtCore import QUrl, Qt, pyqtSignal
 from PyQt6.QtGui import QColor, QDesktopServices
 from PyQt6.QtWidgets import QFrame, QHBoxLayout, QLabel, QToolButton, QVBoxLayout, QPushButton
 from PyQt6.QtSvgWidgets import QSvgWidget
-=======
-from PyQt5.QtCore import QUrl, Qt, pyqtSignal
-from PyQt5.QtGui import QColor, QDesktopServices
-from PyQt5.QtWidgets import (QFrame, QHBoxLayout, QLabel, QToolButton,
-                             QVBoxLayout, QPushButton)
-from PyQt5.QtSvg import QSvgWidget
->>>>>>> 58c591cc
 
 from ..dialog_box.color_dialog import ColorDialog
 from ..widgets.combo_box import ComboBox
 from ..widgets.switch_button import SwitchButton, IndicatorPosition
 from ..widgets.slider import Slider
 from ...common.style_sheet import setStyleSheet, getStyleSheet
-from ...common.config import qconfig, OptionsConfigItem
+from ...common.config import qconfig
 
 
 class SettingCard(QFrame):
@@ -374,7 +366,7 @@
         super().__init__(iconPath, title, content, parent)
         self.configItem = configItem
         self.comboBox = ComboBox(self)
-        self.hBoxLayout.addWidget(self.comboBox, 0, Qt.AlignRight)
+        self.hBoxLayout.addWidget(self.comboBox, 0, Qt.AlignmentFlag.AlignRight)
         self.hBoxLayout.addSpacing(16)
 
         self.textToOption = {t: o for t, o in zip(texts, configItem.options)}
