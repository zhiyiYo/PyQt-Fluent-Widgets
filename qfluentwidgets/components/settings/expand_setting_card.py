--- conflicted
+++ resolved
@@ -1,14 +1,9 @@
 # coding:utf-8
 from PySide6.QtCore import (QEvent, Qt, QPropertyAnimation, Property, QEasingCurve,
                           QParallelAnimationGroup, QRect, QSize, QPoint, QRectF)
-<<<<<<< HEAD
 from PySide6.QtGui import QColor, QPixmap, QPainter
 from PySide6.QtWidgets import QFrame, QWidget, QAbstractButton, QApplication
 from PySide6.QtSvg import QSvgRenderer
-=======
-from PyQt5.QtGui import QColor, QPainter
-from PyQt5.QtWidgets import QFrame, QWidget, QAbstractButton, QApplication
->>>>>>> 58c591cc
 
 from ...common.config import qconfig
 from ...common.icon import FluentIconFactory as FIF
