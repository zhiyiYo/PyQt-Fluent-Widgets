# coding:utf-8
from PyQt6.QtCore import (QEvent, Qt, QPropertyAnimation, pyqtProperty, QEasingCurve,
                          QParallelAnimationGroup, QRect, QSize, QPoint, QRectF)
<<<<<<< HEAD
from PyQt6.QtGui import QColor, QPixmap, QPainter
from PyQt6.QtWidgets import QFrame, QWidget, QAbstractButton, QApplication
from PyQt6.QtSvg import QSvgRenderer
=======
from PyQt5.QtGui import QColor, QPainter
from PyQt5.QtWidgets import QFrame, QWidget, QAbstractButton, QApplication
>>>>>>> 58c591cc

from ...common.config import qconfig
from ...common.icon import FluentIconFactory as FIF
from ...common.style_sheet import setStyleSheet
from .setting_card import SettingCard
from ..layout.v_box_layout import VBoxLayout


class ExpandButton(QAbstractButton):
    """ Expand button """

    def __init__(self, parent=None):
        super().__init__(parent)
        self.setFixedSize(30, 30)
        self.__angle = 0
        self.isHover = False
        self.isPressed = False
        self.rotateAni = QPropertyAnimation(self, b'angle', self)
        self.clicked.connect(self.__onClicked)

    def paintEvent(self, e):
        painter = QPainter(self)
        painter.setRenderHints(QPainter.RenderHint.Antialiasing |
                               QPainter.RenderHint.SmoothPixmapTransform)
        painter.setPen(Qt.PenStyle.NoPen)

        # draw background
        r = 255 if qconfig.theme == 'dark' else 0
        if self.isPressed:
            color = QColor(r, r, r, 10)
        elif self.isHover:
            color = QColor(r, r, r, 14)
        else:
            color = Qt.GlobalColor.transparent

        painter.setBrush(color)
        painter.drawRoundedRect(self.rect(), 4, 4)

        # draw icon
        painter.translate(self.width()//2, self.height()//2)
        painter.rotate(self.__angle)
        FIF.render(FIF.ARROW_DOWN, painter, QRectF(-6, -6, 9.6, 9.6))

    def enterEvent(self, e):
        self.setHover(True)

    def leaveEvent(self, e):
        self.setHover(False)

    def mousePressEvent(self, e):
        super().mousePressEvent(e)
        self.setPressed(True)

    def mouseReleaseEvent(self, e):
        super().mouseReleaseEvent(e)
        self.setPressed(False)

    def setHover(self, isHover: bool):
        self.isHover = isHover
        self.update()

    def setPressed(self, isPressed: bool):
        self.isPressed = isPressed
        self.update()

    def __onClicked(self):
        self.rotateAni.setEndValue(180 if self.angle < 180 else 0)
        self.rotateAni.setDuration(200)
        self.rotateAni.start()

    def getAngle(self):
        return self.__angle

    def setAngle(self, angle):
        self.__angle = angle
        self.update()

    angle = pyqtProperty(float, getAngle, setAngle)


class ExpandSettingCard(QFrame):
    """ Expandable setting card """

    def __init__(self, iconPath: str, title: str, content: str = None, parent=None):
        super().__init__(parent=parent)
        self.isExpand = False
        self.expandButton = ExpandButton(self)
        self.view = QFrame(self)
        self.card = SettingCard(iconPath, title, content, self)
        self.viewLayout = VBoxLayout(self.view)

        # expand animation
        self.aniGroup = QParallelAnimationGroup(self)
        self.slideAni = QPropertyAnimation(self.view, b'pos', self)
        self.expandAni = QPropertyAnimation(self, b'geometry', self)

        self.__initWidget()

    def __initWidget(self):
        """ initialize widgets """
        self.setMinimumHeight(self.card.height())
        self.view.hide()

        # initialize expand animation
        self.aniGroup.addAnimation(self.expandAni)
        self.aniGroup.addAnimation(self.slideAni)
        self.slideAni.setEasingCurve(QEasingCurve.Type.OutQuad)
        self.expandAni.setEasingCurve(QEasingCurve.Type.OutQuad)
        self.slideAni.setDuration(200)
        self.expandAni.setDuration(200)

        # initialize style sheet
        self.view.setObjectName('view')
        self.setProperty('isExpand', False)
        setStyleSheet(self.card, 'expand_setting_card')
        setStyleSheet(self, 'expand_setting_card')

        self.card.installEventFilter(self)
        self.aniGroup.finished.connect(self.__onAniFinished)
        self.expandButton.clicked.connect(self.toggleExpand)

    def addWidget(self, widget: QWidget):
        """ add widget to tail """
        self.card.hBoxLayout.addWidget(widget, 0, Qt.AlignmentFlag.AlignRight)
        self.card.hBoxLayout.addSpacing(19)
        self.card.hBoxLayout.addWidget(self.expandButton, 0, Qt.AlignmentFlag.AlignRight)
        self.card.hBoxLayout.addSpacing(8)

    def setExpand(self, isExpand: bool):
        """ set the expand status of card """
        if self.isExpand == isExpand:
            return

        # update style sheet
        self.isExpand = isExpand
        self.setProperty('isExpand', isExpand)
        self.setStyle(QApplication.style())

        # start expand animation
        ch, vh = self.card.height(), self.view.height()
        if isExpand:
            self.expandAni.setStartValue(self.geometry())
            self.expandAni.setEndValue(
                QRect(self.pos(), QSize(self.width(), ch+vh)))
            self.slideAni.setStartValue(QPoint(0, ch - vh))
            self.slideAni.setEndValue(QPoint(0, ch))
            self.view.show()
        else:
            self.expandAni.setStartValue(self.geometry())
            self.expandAni.setEndValue(QRect(self.pos(), self.card.size()))
            self.slideAni.setStartValue(QPoint(0, ch))
            self.slideAni.setEndValue(QPoint(0, ch - vh))

        self.aniGroup.start()

    def toggleExpand(self):
        """ toggle expand status """
        self.setExpand(not self.isExpand)

    def resizeEvent(self, e):
        self.card.resize(self.width(), self.card.height())
        self.view.resize(self.width(), self.view.height())

    def eventFilter(self, obj, e):
        if obj is self.card:
            if e.type() == QEvent.Type.Enter:
                self.expandButton.setHover(True)
            elif e.type()==QEvent.Type.Leave:
                self.expandButton.setHover(False)
            elif e.type() == QEvent.Type.MouseButtonPress and e.button() == Qt.MouseButton.LeftButton:
                self.expandButton.setPressed(True)
            elif e.type() == QEvent.Type.MouseButtonRelease and e.button() == Qt.MouseButton.LeftButton:
                self.expandButton.setPressed(False)
                self.expandButton.click()

        return super().eventFilter(obj, e)

    def __onAniFinished(self):
        """ expand animation finished slot """
        if not self.isExpand:
            self.view.hide()

    def _adjustViewSize(self):
        """ adjust view size """
        h = sum(i.height() for i in self.viewLayout.widgets)
        spacing = (len(self.viewLayout.widgets) - 1) * \
            self.viewLayout.spacing()
        margin = self.viewLayout.contentsMargins()
        h = h + margin.top() + margin.bottom() + spacing
        self.view.resize(self.view.width(), h)

        if self.view.isVisible():
            self.resize(self.width(), h + self.card.height())<|MERGE_RESOLUTION|>--- conflicted
+++ resolved
@@ -1,14 +1,8 @@
 # coding:utf-8
 from PyQt6.QtCore import (QEvent, Qt, QPropertyAnimation, pyqtProperty, QEasingCurve,
                           QParallelAnimationGroup, QRect, QSize, QPoint, QRectF)
-<<<<<<< HEAD
-from PyQt6.QtGui import QColor, QPixmap, QPainter
+from PyQt6.QtGui import QColor, QPainter
 from PyQt6.QtWidgets import QFrame, QWidget, QAbstractButton, QApplication
-from PyQt6.QtSvg import QSvgRenderer
-=======
-from PyQt5.QtGui import QColor, QPainter
-from PyQt5.QtWidgets import QFrame, QWidget, QAbstractButton, QApplication
->>>>>>> 58c591cc
 
 from ...common.config import qconfig
 from ...common.icon import FluentIconFactory as FIF
