# coding:utf-8
<<<<<<< HEAD
from PySide6.QtCore import Qt, QThread, Signal
from PySide6.QtGui import QBrush, QColor, QImage, QPainter, QPixmap
from PySide6.QtWidgets import QLabel
=======
import warnings

from PyQt5.QtCore import Qt, QThread, pyqtSignal
from PyQt5.QtGui import QBrush, QColor, QImage, QPainter, QPixmap
from PyQt5.QtWidgets import QLabel
>>>>>>> 58c591cc

try:
    from ...common.image_utils import gaussianBlur
except ImportError as e:
<<<<<<< HEAD
    warnings.warn('`AcrylicLabel` is not supported in current qfluentwidgets, use `pip install PySide6-Fluent-Widgets[full]` to enable it.')
=======
    warnings.warn('`AcrylicLabel` is not supported in current qfluentwidgets, use `pip install PyQt-Fluent-Widgets[full]` to enable it.')

>>>>>>> 58c591cc


class BlurCoverThread(QThread):
    """ Blur album cover thread """

    blurFinished = Signal(QPixmap)

    def __init__(self, parent=None):
        super().__init__(parent)
        self.imagePath = ""
        self.blurRadius = 7
        self.maxSize = (450, 450)

    def run(self):
        if not self.imagePath:
            return

        pixmap = gaussianBlur(
            self.imagePath, self.blurRadius, 0.85, self.maxSize)
        self.blurFinished.emit(pixmap)

    def blur(self, imagePath: str, blurRadius=6, maxSize: tuple = (450, 450)):
        self.imagePath = imagePath
        self.blurRadius = blurRadius
        self.maxSize = maxSize or self.maxSize
        self.start()


class AcrylicTextureLabel(QLabel):
    """ Acrylic texture label """

    def __init__(self, tintColor: QColor, luminosityColor: QColor, noiseOpacity=0.03, parent=None):
        """
        Parameters
        ----------
        tintColor: QColor
            RGB tint color

        luminosityColor: QColor
            luminosity layer color

        noiseOpacity: float
            noise layer opacity

        parent:
            parent window
        """
        super().__init__(parent=parent)
        self.tintColor = QColor(tintColor)
        self.luminosityColor = QColor(luminosityColor)
        self.noiseOpacity = noiseOpacity
        self.noiseImage = QImage(':/qfluentwidgets/images/acrylic/noise.png')
        self.setAttribute(Qt.WA_TranslucentBackground)

    def setTintColor(self, color: QColor):
        self.tintColor = color
        self.update()

    def paintEvent(self, e):
        acrylicTexture = QImage(64, 64, QImage.Format_ARGB32_Premultiplied)

        # paint luminosity layer
        acrylicTexture.fill(self.luminosityColor)

        # paint tint color
        painter = QPainter(acrylicTexture)
        painter.fillRect(acrylicTexture.rect(), self.tintColor)

        # paint noise
        painter.setOpacity(self.noiseOpacity)
        painter.drawImage(acrylicTexture.rect(), self.noiseImage)

        acrylicBrush = QBrush(acrylicTexture)
        painter = QPainter(self)
        painter.fillRect(self.rect(), acrylicBrush)


class AcrylicLabel(QLabel):
    """ Acrylic label """

    def __init__(self, blurRadius: int, tintColor: QColor, luminosityColor=QColor(255, 255, 255, 0),
                 maxBlurSize: tuple = None, parent=None):
        """
        Parameters
        ----------
        blurRadius: int
            blur radius

        tintColor: QColor
            tint color

        luminosityColor: QColor
            luminosity layer color

        maxBlurSize: tuple
            maximum image size

        parent:
            parent window
        """
        super().__init__(parent=parent)
        self.imagePath = ''
        self.blurPixmap = QPixmap()
        self.blurRadius = blurRadius
        self.maxBlurSize = maxBlurSize
        self.acrylicTextureLabel = AcrylicTextureLabel(
            tintColor, luminosityColor, parent=self)
        self.blurThread = BlurCoverThread(self)
        self.blurThread.blurFinished.connect(self.__onBlurFinished)

    def __onBlurFinished(self, blurPixmap: QPixmap):
        """ blur finished slot """
        self.blurPixmap = blurPixmap
        self.setPixmap(self.blurPixmap)
        self.adjustSize()

    def setImage(self, imagePath: str):
        """ set the image to be blurred """
        if imagePath == self.imagePath:
            return

        self.imagePath = imagePath
        self.blurThread.blur(imagePath, self.blurRadius, self.maxBlurSize)

    def setTintColor(self, color: QColor):
        self.acrylicTextureLabel.setTintColor(color)

    def resizeEvent(self, e):
        super().resizeEvent(e)
        self.acrylicTextureLabel.resize(self.size())

        if not self.blurPixmap.isNull():
            self.setPixmap(self.blurPixmap.scaled(
<<<<<<< HEAD
                self.size(), Qt.KeepAspectRatioByExpanding, Qt.SmoothTransformation))
=======
                self.size(), Qt.KeepAspectRatioByExpanding, Qt.SmoothTransformation))
>>>>>>> 58c591cc
<|MERGE_RESOLUTION|>--- conflicted
+++ resolved
@@ -1,25 +1,14 @@
 # coding:utf-8
-<<<<<<< HEAD
+import warnings
+
 from PySide6.QtCore import Qt, QThread, Signal
 from PySide6.QtGui import QBrush, QColor, QImage, QPainter, QPixmap
 from PySide6.QtWidgets import QLabel
-=======
-import warnings
-
-from PyQt5.QtCore import Qt, QThread, pyqtSignal
-from PyQt5.QtGui import QBrush, QColor, QImage, QPainter, QPixmap
-from PyQt5.QtWidgets import QLabel
->>>>>>> 58c591cc
 
 try:
     from ...common.image_utils import gaussianBlur
 except ImportError as e:
-<<<<<<< HEAD
     warnings.warn('`AcrylicLabel` is not supported in current qfluentwidgets, use `pip install PySide6-Fluent-Widgets[full]` to enable it.')
-=======
-    warnings.warn('`AcrylicLabel` is not supported in current qfluentwidgets, use `pip install PyQt-Fluent-Widgets[full]` to enable it.')
-
->>>>>>> 58c591cc
 
 
 class BlurCoverThread(QThread):
@@ -153,8 +142,4 @@
 
         if not self.blurPixmap.isNull():
             self.setPixmap(self.blurPixmap.scaled(
-<<<<<<< HEAD
                 self.size(), Qt.KeepAspectRatioByExpanding, Qt.SmoothTransformation))
-=======
-                self.size(), Qt.KeepAspectRatioByExpanding, Qt.SmoothTransformation))
->>>>>>> 58c591cc
