--- conflicted
+++ resolved
@@ -24,132 +24,17 @@
             scroll orientation
         """
         super().__init__(parent)
-<<<<<<< HEAD
-        self.orient = orient
-        self.fps = 60
-        self.duration = 400
-        self.stepsTotal = 0
-        self.stepRatio = 1.5
-        self.acceleration = 1
-        self.scrollStamps = deque()
-        self.stepsLeftQueue = deque()
-        self.smoothMoveTimer = QTimer(self)
-        self.smoothMode = SmoothMode(SmoothMode.LINEAR)
-        self.smoothMoveTimer.timeout.connect(self.__smoothMove)
-
-    def setSmoothMode(self, smoothMode):
-        """ set smooth mode """
-        self.smoothMode = smoothMode
-
-    def wheelEvent(self, e: QWheelEvent):
-        if self.smoothMode == SmoothMode.NO_SMOOTH:
-            super().wheelEvent(e)
-            return
-
-        # push current time to queque
-        now = QDateTime.currentDateTime().toMSecsSinceEpoch()
-        self.scrollStamps.append(now)
-        while now - self.scrollStamps[0] > 500:
-            self.scrollStamps.popleft()
-
-        # adjust the acceration ratio based on unprocessed events
-        accerationRatio = min(len(self.scrollStamps) / 15, 1)
-        self.lastPos = e.position()
-        self.lastGlobalPos = e.globalPosition()
-
-        # get the number of steps
-        self.stepsTotal = self.fps * self.duration / 1000
-
-        # get the moving distance corresponding to each event
-        delta = e.angleDelta().y() * self.stepRatio
-        if self.acceleration > 0:
-            delta += delta * self.acceleration * accerationRatio
-=======
         self.smoothScroll = SmoothScroll(self)
->>>>>>> 58c591cc
 
     def setSmoothMode(self, mode):
         """ set smooth mode
 
-<<<<<<< HEAD
-        # overflow time of timer: 1000ms/frames
-        self.smoothMoveTimer.start(1000 / self.fps)
-
-    def __smoothMove(self):
-        """ scroll smoothly when timer time out """
-        totalDelta = 0
-
-        # Calculate the scrolling distance of all unprocessed events,
-        # the timer will reduce the number of steps by 1 each time it overflows.
-        for i in self.stepsLeftQueue:
-            totalDelta += self.__subDelta(i[0], i[1])
-            i[1] -= 1
-
-        # If the event has been processed, move it out of the queue
-        while self.stepsLeftQueue and self.stepsLeftQueue[0][1] == 0:
-            self.stepsLeftQueue.popleft()
-
-        # construct wheel event
-        if self.orient == Qt.Orientation.Vertical:
-            pixelDelta = QPoint(round(totalDelta), 0)
-            bar = self.verticalScrollBar()
-        else:
-            pixelDelta = QPoint(0, round(totalDelta))
-            bar = self.horizontalScrollBar()
-
-        e = QWheelEvent(
-            self.lastPos,
-            self.lastGlobalPos,
-            pixelDelta,
-            QPoint(totalDelta, 0),
-            Qt.MouseButton.LeftButton,
-            Qt.KeyboardModifier.NoModifier,
-            Qt.ScrollPhase.ScrollBegin,
-            False,
-        )
-
-        # send wheel event to app
-        QApplication.sendEvent(bar, e)
-
-        # stop scrolling if the queque is empty
-        if not self.stepsLeftQueue:
-            self.smoothMoveTimer.stop()
-
-    def __subDelta(self, delta, stepsLeft):
-        """ get the interpolation for each step """
-        m = self.stepsTotal / 2
-        x = abs(self.stepsTotal - stepsLeft - m)
-
-        res = 0
-        if self.smoothMode == SmoothMode.NO_SMOOTH:
-            res = 0
-        elif self.smoothMode == SmoothMode.CONSTANT:
-            res = delta / self.stepsTotal
-        elif self.smoothMode == SmoothMode.LINEAR:
-            res = 2 * delta / self.stepsTotal * (m - x) / m
-        elif self.smoothMode == SmoothMode.QUADRATI:
-            res = 3 / 4 / m * (1 - x * x / m / m) * delta
-        elif self.smoothMode == SmoothMode.COSINE:
-            res = (cos(x * pi / m) + 1) / (2 * m) * delta
-
-        return res
-
-
-class SmoothMode(Enum):
-    """ Smooth mode """
-    NO_SMOOTH = 0
-    CONSTANT = 1
-    LINEAR = 2
-    QUADRATI = 3
-    COSINE = 4
-=======
         Parameters
         ----------
         mode: SmoothMode
             smooth scroll mode
         """
         self.smoothScroll.setSmoothMode(mode)
->>>>>>> 58c591cc
 
     def wheelEvent(self, e):
         self.smoothScroll.wheelEvent(e)
