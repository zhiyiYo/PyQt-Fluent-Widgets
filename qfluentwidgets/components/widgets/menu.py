# coding:utf-8
from qframelesswindow import WindowEffect
<<<<<<< HEAD
from PySide6.QtCore import QEasingCurve, QEvent, QPropertyAnimation, QRect, Qt
from PySide6.QtGui import QAction, QIcon
from PySide6.QtWidgets import QMenu, QProxyStyle, QStyle
=======
from PyQt5.QtCore import (QEasingCurve, QEvent, QPropertyAnimation, QRect,
                          Qt, QSize, QRectF, pyqtSignal, QPoint)
from PyQt5.QtGui import QIcon, QColor, QPainter, QPen, QPixmap, QRegion, QCursor
from PyQt5.QtWidgets import (QAction, QApplication, QMenu, QProxyStyle, QStyle,
                             QGraphicsDropShadowEffect, QListWidget, QWidget, QHBoxLayout,
                             QListWidgetItem, QStyleOptionViewItem)
>>>>>>> 58c591cc

from ...common.smooth_scroll import SmoothScroll
from ...common.icon import FluentIconFactory as FIF
from ...common.icon import MenuIconEngine
from ...common.style_sheet import setStyleSheet
from ...common.config import qconfig


class CustomMenuStyle(QProxyStyle):
    """ Custom menu style """

    def __init__(self, iconSize=14):
        """
        Parameters
        ----------
        iconSizeL int
            the size of icon
        """
        super().__init__()
        self.iconSize = iconSize

    def pixelMetric(self, metric, option, widget):
        if metric == QStyle.PM_SmallIconSize:
            return self.iconSize

        return super().pixelMetric(metric, option, widget)


class DWMMenu(QMenu):
    """ A menu with DWM shadow """

    def __init__(self, title="", parent=None):
        super().__init__(title, parent)
        self.windowEffect = WindowEffect(self)
        self.setWindowFlags(
            Qt.FramelessWindowHint | Qt.Popup | Qt.NoDropShadowWindowHint)
        self.setAttribute(Qt.WA_StyledBackground)
        self.setStyle(CustomMenuStyle())
        setStyleSheet(self, 'menu')

    def event(self, e: QEvent):
        if e.type() == QEvent.WinIdChange:
            self.windowEffect.addMenuShadowEffect(self.winId())
        return QMenu.event(self, e)


class LineEditMenu(DWMMenu):
    """ Line edit menu """

    def __init__(self, parent):
        super().__init__("", parent)
        self.setObjectName("lineEditMenu")
        self.animation = QPropertyAnimation(self, b"geometry")
        self.animation.setDuration(300)
        self.animation.setEasingCurve(QEasingCurve.OutQuad)
        self.setProperty("selectAll", bool(self.parent().text()))

    def createActions(self):
        self.cutAct = QAction(
            FIF.icon(FIF.CUT),
            self.tr("Cut"),
            self,
            shortcut="Ctrl+X",
            triggered=self.parent().cut,
        )
        self.copyAct = QAction(
            FIF.icon(FIF.COPY),
            self.tr("Copy"),
            self,
            shortcut="Ctrl+C",
            triggered=self.parent().copy,
        )
        self.pasteAct = QAction(
            FIF.icon(FIF.PASTE),
            self.tr("Paste"),
            self,
            shortcut="Ctrl+V",
            triggered=self.parent().paste,
        )
        self.cancelAct = QAction(
            FIF.icon(FIF.CANCEL),
            self.tr("Cancel"),
            self,
            shortcut="Ctrl+Z",
            triggered=self.parent().undo,
        )
        self.selectAllAct = QAction(
            self.tr("Select all"),
            self,
            shortcut="Ctrl+A",
            triggered=self.parent().selectAll
        )
        self.action_list = [self.cutAct, self.copyAct,
                            self.pasteAct, self.cancelAct, self.selectAllAct]

    def exec_(self, pos):
        self.clear()
        self.createActions()

        if not self.parent().text():
           return

        if self.parent().selectedText():
            self.addActions(
                self.action_list[:2] + self.action_list[3:])
        else:
            self.addActions(self.action_list[3:])

        w = 92+max(self.fontMetrics().width(i.text()) for i in self.actions())
        h = len(self.actions()) * 32 + 8

        self.animation.setStartValue(QRect(pos.x(), pos.y(), 1, 1))
        self.animation.setEndValue(QRect(pos.x(), pos.y(), w, h))
        self.setStyle(CustomMenuStyle())

        self.animation.start()
        super().exec_(pos)


class MenuSeparator(QWidget):
    """ Menu separator """

    def __init__(self, parent=None):
        super().__init__(parent=parent)
        self.setFixedHeight(9)

    def paintEvent(self, e):
        painter = QPainter(self)
        c = 0 if qconfig.theme == 'light' else 255
        pen = QPen(QColor(c, c, c, 25), 1)
        pen.setCosmetic(True)
        painter.setPen(pen)
        painter.drawLine(0, 4, self.width(), 4)


class SubMenuItemWidget(QWidget):
    """ Sub menu item """

    showMenuSig = pyqtSignal(QListWidgetItem)

    def __init__(self, menu, item, parent=None):
        """
        Parameters
        ----------
        menu: QMenu | RoundMenu
            sub menu

        item: QListWidgetItem
            menu item

        parent: QWidget
            parent widget
        """
        super().__init__(parent)
        self.menu = menu
        self.item = item

    def enterEvent(self, e):
        super().enterEvent(e)
        self.showMenuSig.emit(self.item)

    def paintEvent(self, e):
        painter = QPainter(self)
        painter.setRenderHints(QPainter.Antialiasing)

        # draw right arrow
        FIF.render(FIF.CHEVRON_RIGHT, painter, QRectF(
            self.width()-10, self.height()/2-9/2, 9, 9))


class MenuActionListWidget(QListWidget):
    """ Menu action list widget """

    def __init__(self, parent=None):
        super().__init__(parent)
        self.setViewportMargins(5, 6, 5, 6)
        self.setVerticalScrollBarPolicy(Qt.ScrollBarAlwaysOff)
        self.setHorizontalScrollBarPolicy(Qt.ScrollBarAlwaysOff)
        self.setTextElideMode(Qt.ElideNone)
        self.setDragEnabled(False)
        self.setMouseTracking(True)
        self.setVerticalScrollMode(self.ScrollPerPixel)
        self.setIconSize(QSize(14, 14))
        self.smoothScroll = SmoothScroll(self)
        self.setStyleSheet(
            'MenuActionListWidget{font: 14px "Segoe UI", "Microsoft YaHei"}')

    def wheelEvent(self, e):
        self.smoothScroll.wheelEvent(e)

    def insertItem(self, row, item):
        """ inserts menu item at the position in the list given by row """
        super().insertItem(row, item)
        self.adjustSize()

    def addItem(self, item):
        """ add menu item at the end """
        super().addItem(item)
        self.adjustSize()

    def takeItem(self, row):
        """ delete item from list """
        item = super().takeItem(row)
        self.adjustSize()
        return item

    def adjustSize(self):
        size = QSize()
        for i in range(self.count()):
            s = self.item(i).sizeHint()
            size.setWidth(max(s.width(), size.width()))
            size.setHeight(size.height() + s.height())

        # adjust the height of viewport
        ss = QApplication.screenAt(QCursor.pos()).availableSize()
        w, h = ss.width() - 100, ss.height() - 100
        vsize = QSize(size)
        vsize.setHeight(min(h-12, vsize.height()))
        vsize.setWidth(min(w-12, vsize.width()))
        self.viewport().adjustSize()

        # adjust the height of list widget
        m = self.viewportMargins()
        size += QSize(m.left()+m.right()+2, m.top()+m.bottom())
        size.setHeight(min(h, size.height()+3))
        size.setWidth(min(w, size.width()))
        self.setFixedSize(size)

    def setItemHeight(self, height):
        """ set the height of item """
        for i in range(self.count()):
            item = self.item(i)
            item.setSizeHint(item.sizeHint().width(), i)

        self.adjustSize()


class RoundMenu(QWidget):
    """ Round corner menu """

    def __init__(self, title="", parent=None):
        super().__init__(parent=parent)
        self._title = title
        self._icon = QIcon()
        self._actions = []
        self.isSubMenu = False
        self.parentMenu = None
        self.menuItem = None
        self.itemHeight = 28
        self.hBoxLayout = QHBoxLayout(self)
        self.view = MenuActionListWidget(self)
        self.ani = QPropertyAnimation(self, b'pos', self)
        self.__initWidgets()

    def __initWidgets(self):
        self.setWindowFlags(Qt.Popup | Qt.FramelessWindowHint |
                            Qt.NoDropShadowWindowHint)
        self.setAttribute(Qt.WA_TranslucentBackground)
        self.setMouseTracking(True)

        self.setShadowEffect()
        self.hBoxLayout.addWidget(self.view, 1, Qt.AlignCenter)

        self.hBoxLayout.setContentsMargins(12, 8, 12, 20)
        setStyleSheet(self, 'menu')

        self.view.itemClicked.connect(self._onItemClicked)
        self.view.itemEntered.connect(self._onItemEntered)
        self.ani.valueChanged.connect(self._onSlideValueChanged)

    def setItemHeight(self, height):
        """ set the height of menu item """
        if height == self.itemHeight:
            return

        self.itemHeight = height
        self.view.setItemHeight(height)

    def setShadowEffect(self, blurRadius=30, offset=(0, 8), color=QColor(0, 0, 0, 30)):
        """ add shadow to dialog """
        self.shadowEffect = QGraphicsDropShadowEffect(self.view)
        self.shadowEffect.setBlurRadius(blurRadius)
        self.shadowEffect.setOffset(*offset)
        self.shadowEffect.setColor(color)
        self.view.setGraphicsEffect(None)
        self.view.setGraphicsEffect(self.shadowEffect)

    def _setParentMenu(self, parent, item):
        self.parentMenu = parent
        self.menuItem = item
        self.isSubMenu = True if parent else False

    def adjustSize(self):
        m = self.layout().contentsMargins()
        w = self.view.width() + m.left() + m.right()
        h = self.view.height() + m.top() + m.bottom()
        self.setFixedSize(w, h)

    def icon(self):
        return self._icon

    def title(self):
        return self._title

    def clear(self):
        """ clear all actions """
        for i in range(len(self._actions)-1, -1, -1):
            self.removeAction(self._actions[i])

    def setIcon(self, icon):
        """ set the icon of menu """
        self._icon = icon

    def addAction(self, action):
        """ add action to menu

        Parameters
        ----------
        action: QAction
            menu action
        """
        item = self._createMenuActionItem(action)
        self.view.addItem(item)
        self.adjustSize()

    def _createMenuActionItem(self, action, before=None):
        """ create menu action item  """
        if not before:
            self._actions.append(action)
        elif before in self._actions:
            index = self._actions.index(before)
            self._actions.insert(index, action)
        else:
            raise ValueError('`before` is not in the action list')

        hasIcon = any(not i.icon().isNull() for i in self._actions)

        # icon empty icon
        icon = QIcon(MenuIconEngine(action.icon()))
        if hasIcon and action.icon().isNull():
            pixmap = QPixmap(self.view.iconSize())
            pixmap.fill(Qt.transparent)
            icon = QIcon(pixmap)
        elif not hasIcon:
            icon = QIcon()

        item = QListWidgetItem(icon, action.text())
        if not hasIcon:
            w = 28 + self.view.fontMetrics().width(action.text())
        else:
            # add a blank character to increase space between icon and text
            item.setText(" " + item.text())
            w = 60 + self.view.fontMetrics().width(item.text())

        item.setSizeHint(QSize(w, self.itemHeight))
        action.setProperty('item', item)
        item.setData(Qt.UserRole, action)
        return item

    def insertAction(self, before, action):
        """ inserts action to menu, before the action before """
        if before not in self._actions:
            return

        beforeItem = before.property('item')
        if not beforeItem:
            return

        index = self.view.row(beforeItem)
        item = self._createMenuActionItem(action, before)
        self.view.insertItem(index, item)
        self.adjustSize()

    def addActions(self, actions):
        """ add actions to menu

        Parameters
        ----------
        actions: Iterable[QAction]
            menu actions
        """
        for action in actions:
            self.addAction(action)

    def insertActions(self, before, actions):
        """ inserts the actions actions to menu, before the action before """
        for action in actions:
            self.insertAction(before, action)

    def removeAction(self, action):
        """ remove action from menu """
        if action not in self._actions:
            return

        index = self._actions.index(action)
        self._actions.remove(action)
        action.setProperty('item', None)
        item = self.view.takeItem(index)
        item.setData(Qt.UserRole, None)

        # delete widget
        widget = self.view.itemWidget(item)
        if widget:
            widget.deleteLater()

    def setDefaultAction(self, action):
        """ set the default action """
        if action not in self._actions:
            return

        index = self._actions.index(action)
        self.view.setCurrentRow(index)

    def addMenu(self, menu):
        """ add sub menu

        Parameters
        ----------
        menu: RoundMenu
            sub round menu
        """
        if not isinstance(menu, RoundMenu):
            raise ValueError('`menu` should be an instance of `RoundMenu`.')

        hasIcon = any(not self.view.item(i).icon().isNull()
                      for i in range(self.view.count()))

        # icon empty icon
        icon = menu.icon()
        if hasIcon and icon.isNull():
            pixmap = QPixmap(self.view.iconSize())
            pixmap.fill(Qt.transparent)
            icon = QIcon(pixmap)

        item = QListWidgetItem(icon, menu.title(), self.view)
        if not hasIcon:
            w = 48 + self.view.fontMetrics().width(menu.title())
        else:
            # add a blank character to increase space between icon and text
            item.setText(" " + item.text())
            w = 60 + self.view.fontMetrics().width(item.text())

        # add submenu item
        menu._setParentMenu(self, item)
        item.setSizeHint(QSize(w, self.itemHeight))
        item.setData(Qt.UserRole, menu)
        w = SubMenuItemWidget(menu, item, self)
        w.showMenuSig.connect(self._showSubMenu)
        w.resize(item.sizeHint())
        self.view.addItem(item)
        self.view.setItemWidget(item, w)
        self.adjustSize()

    def _showSubMenu(self, item):
        """ show sub menu """
        w = self.view.itemWidget(item)
        pos = w.mapToGlobal(QPoint(w.width()+5, -5))
        w.menu.exec(pos)

    def addSeparator(self):
        """ add seperator to menu """
        m = self.view.viewportMargins()
        w = self.view.width()-m.left()-m.right()

        # icon separator
        separator = MenuSeparator(self.view)
        separator.resize(w, separator.height())

        # add separator to list widget
        item = QListWidgetItem(self.view)
        item.setFlags(Qt.NoItemFlags)
        item.setSizeHint(QSize(w, separator.height()))
        self.view.addItem(item)
        self.view.setItemWidget(item, separator)
        self.adjustSize()

    def _onItemClicked(self, item):
        action = item.data(Qt.UserRole)
        if action not in self._actions:
            return

        action.trigger()
        self._hideMenu()

        if not self.isSubMenu:
            return

        # close parent menu
        menu = self
        while menu.parentMenu:
            menu = menu.parentMenu

        menu.deleteLater()

    def _onItemEntered(self, item):
        if not isinstance(item.data(Qt.UserRole), RoundMenu):
            return

        self._showSubMenu(item)

    def _hideMenu(self):
        self.view.clearSelection()
        if self.isSubMenu:
            self.hide()
        else:
            self.deleteLater()

    def menuActions(self):
        return self._actions

    def mousePressEvent(self, e):
        if self.childAt(e.pos()) is not self.view:
            self._hideMenu()

    def mouseMoveEvent(self, e):
        if not self.isSubMenu:
            return

        # hide submenu when mouse moves out of submenu item
        pos = e.globalPos()
        view = self.parentMenu.view

        # get the rect of menu item
        margin = view.viewportMargins()
        rect = view.visualItemRect(self.menuItem).translated(view.mapToGlobal(QPoint()))
        rect= rect.translated(margin.left(), margin.top()+2)
        mr = self.geometry()
        mr.setHeight(self.itemHeight + 10)
        if self.parentMenu.geometry().contains(pos) and not rect.contains(pos) and \
                not mr.contains(pos):
            view.clearSelection()
            self._hideMenu()

            # update style
            index = view.row(self.menuItem)
            if index > 0:
                view.item(index-1).setFlags(Qt.ItemIsEnabled)
            if index < view.count()-1:
                view.item(index+1).setFlags(Qt.ItemIsEnabled)

    def _onSlideValueChanged(self, pos):
        m = self.layout().contentsMargins()
        w = self.view.width() + m.left() + m.right() + 120
        h = self.view.height() + m.top() + m.bottom() + 20
        y = self.ani.endValue().y() - pos.y()
        self.setMask(QRegion(0, y, w, h))

    def exec(self, pos, ani=True):
        """ show menu

        Parameters
        ----------
        pos: QPoint
            pop-up position

        ani: bool
            Whether to show pop-up animation
        """
        if self.isVisible():
            return

        desktop = QApplication.desktop().availableGeometry()
        w, h = self.width() + 20, self.height() + 20
        pos.setX(max(10, min(pos.x() - self.layout().contentsMargins().left(), desktop.width() - w)))
        pos.setY(max(10, min(pos.y() - 4, desktop.height() - h)))

        if ani:
            self.ani.setStartValue(pos-QPoint(0, h/2))
            self.ani.setEndValue(pos)
            self.ani.setDuration(250)
            self.ani.setEasingCurve(QEasingCurve.OutQuad)
            self.ani.start()
        else:
            self.move(pos)

        self.show()

        if not self.isSubMenu:
            return

        self.menuItem.setSelected(True)

        # temporarily disable item to change style
        view = self.parentMenu.view
        index = view.row(self.menuItem)
        if index > 0:
            view.item(index-1).setFlags(Qt.NoItemFlags)
        if index < view.count()-1:
            view.item(index+1).setFlags(Qt.NoItemFlags)<|MERGE_RESOLUTION|>--- conflicted
+++ resolved
@@ -1,17 +1,11 @@
 # coding:utf-8
 from qframelesswindow import WindowEffect
-<<<<<<< HEAD
-from PySide6.QtCore import QEasingCurve, QEvent, QPropertyAnimation, QRect, Qt
-from PySide6.QtGui import QAction, QIcon
-from PySide6.QtWidgets import QMenu, QProxyStyle, QStyle
-=======
-from PyQt5.QtCore import (QEasingCurve, QEvent, QPropertyAnimation, QRect,
-                          Qt, QSize, QRectF, pyqtSignal, QPoint)
-from PyQt5.QtGui import QIcon, QColor, QPainter, QPen, QPixmap, QRegion, QCursor
-from PyQt5.QtWidgets import (QAction, QApplication, QMenu, QProxyStyle, QStyle,
-                             QGraphicsDropShadowEffect, QListWidget, QWidget, QHBoxLayout,
-                             QListWidgetItem, QStyleOptionViewItem)
->>>>>>> 58c591cc
+from PySide6.QtCore import (QEasingCurve, QEvent, QPropertyAnimation, QRect,
+                          Qt, QSize, QRectF, Signal, QPoint)
+from PySide6.QtGui import QAction, QIcon, QColor, QPainter, QPen, QPixmap, QRegion, QCursor
+from PySide6.QtWidgets import (QApplication, QMenu, QProxyStyle, QStyle,
+                               QGraphicsDropShadowEffect, QListWidget, QWidget, QHBoxLayout,
+                               QListWidgetItem)
 
 from ...common.smooth_scroll import SmoothScroll
 from ...common.icon import FluentIconFactory as FIF
@@ -120,7 +114,7 @@
         else:
             self.addActions(self.action_list[3:])
 
-        w = 92+max(self.fontMetrics().width(i.text()) for i in self.actions())
+        w = 92+max(self.fontMetrics().boundingRect(i.text()) for i in self.actions())
         h = len(self.actions()) * 32 + 8
 
         self.animation.setStartValue(QRect(pos.x(), pos.y(), 1, 1))
@@ -150,7 +144,7 @@
 class SubMenuItemWidget(QWidget):
     """ Sub menu item """
 
-    showMenuSig = pyqtSignal(QListWidgetItem)
+    showMenuSig = Signal(QListWidgetItem)
 
     def __init__(self, menu, item, parent=None):
         """
@@ -193,7 +187,7 @@
         self.setTextElideMode(Qt.ElideNone)
         self.setDragEnabled(False)
         self.setMouseTracking(True)
-        self.setVerticalScrollMode(self.ScrollPerPixel)
+        self.setVerticalScrollMode(self.ScrollMode.ScrollPerPixel)
         self.setIconSize(QSize(14, 14))
         self.smoothScroll = SmoothScroll(self)
         self.setStyleSheet(
@@ -360,11 +354,11 @@
 
         item = QListWidgetItem(icon, action.text())
         if not hasIcon:
-            w = 28 + self.view.fontMetrics().width(action.text())
+            w = 28 + self.view.fontMetrics().boundingRect(action.text()).width()
         else:
             # add a blank character to increase space between icon and text
             item.setText(" " + item.text())
-            w = 60 + self.view.fontMetrics().width(item.text())
+            w = 60 + self.view.fontMetrics().boundingRect(item.text()).width()
 
         item.setSizeHint(QSize(w, self.itemHeight))
         action.setProperty('item', item)
@@ -448,11 +442,11 @@
 
         item = QListWidgetItem(icon, menu.title(), self.view)
         if not hasIcon:
-            w = 48 + self.view.fontMetrics().width(menu.title())
+            w = 48 + self.view.fontMetrics().boundingRect(menu.title()).width()
         else:
             # add a blank character to increase space between icon and text
             item.setText(" " + item.text())
-            w = 60 + self.view.fontMetrics().width(item.text())
+            w = 60 + self.view.fontMetrics().boundingRect(item.text()).width()
 
         # add submenu item
         menu._setParentMenu(self, item)
@@ -573,7 +567,7 @@
         if self.isVisible():
             return
 
-        desktop = QApplication.desktop().availableGeometry()
+        desktop = QApplication.screenAt(QCursor.pos()).availableGeometry().size()
         w, h = self.width() + 20, self.height() + 20
         pos.setX(max(10, min(pos.x() - self.layout().contentsMargins().left(), desktop.width() - w)))
         pos.setY(max(10, min(pos.y() - 4, desktop.height() - h)))
