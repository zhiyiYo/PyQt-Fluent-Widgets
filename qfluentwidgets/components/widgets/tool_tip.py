--- conflicted
+++ resolved
@@ -1,13 +1,7 @@
 # coding:utf-8
-<<<<<<< HEAD
-from PySide6.QtCore import QPropertyAnimation, QTimer, Qt, QPoint, QSize
+from PySide6.QtCore import QTimer, Qt
 from PySide6.QtGui import QColor
 from PySide6.QtWidgets import (QApplication, QFrame, QGraphicsDropShadowEffect,
-=======
-from PyQt5.QtCore import QTimer, Qt
-from PyQt5.QtGui import QColor
-from PyQt5.QtWidgets import (QApplication, QFrame, QGraphicsDropShadowEffect,
->>>>>>> 882810b9
                              QHBoxLayout, QLabel)
 
 from ...common import setStyleSheet
