--- conflicted
+++ resolved
@@ -1,20 +1,10 @@
 # coding:utf-8
-<<<<<<< HEAD
 from PyQt6.QtCore import QEasingCurve, QPropertyAnimation, Qt, QTimer, pyqtSignal, QSize, QPoint, QRectF
 from PyQt6.QtGui import QPainter
 from PyQt6.QtWidgets import QLabel, QWidget, QToolButton, QGraphicsOpacityEffect
-from PyQt6.QtSvg import QSvgRenderer
 from PyQt6.QtSvgWidgets import QSvgWidget
 
-from ...common import setStyleSheet
-=======
-from PyQt5.QtCore import QEasingCurve, QPropertyAnimation, Qt, QTimer, pyqtSignal, QSize, QPoint, QRectF
-from PyQt5.QtGui import QPainter
-from PyQt5.QtWidgets import QLabel, QWidget, QToolButton, QGraphicsOpacityEffect
-from PyQt5.QtSvg import QSvgWidget
-
 from ...common import setStyleSheet, drawSvgIcon
->>>>>>> 58c591cc
 
 
 class StateToolTip(QWidget):
