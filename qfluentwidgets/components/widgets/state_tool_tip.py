--- conflicted
+++ resolved
@@ -146,14 +146,10 @@
 class ToastToolTip(QWidget):
     """ Toast tooltip """
 
-<<<<<<< HEAD
-    def __init__(self, title, content, icon, parent=None):
-=======
     SUCCESS = "completed"
     WARNING = "info"
 
-    def __init__(self, title: str, content: str, icon: str, parent=None):
->>>>>>> 5aa049ee
+    def __init__(self, title, content, icon, parent=None):
         """
         Parameters
         ----------
